--- conflicted
+++ resolved
@@ -14,12 +14,9 @@
 pub mod quantum_cipher;
 pub mod cipher_choice;
 pub mod qrng_integration;
-<<<<<<< HEAD
 pub mod quantum_kem;  // PROPER quantum KEM (not broken signature-only!)
-=======
 #[cfg(test)]
 pub mod test_helpers;
->>>>>>> e4776cb9
 pub use kdf::{SessionKeyDerivation, SessionKeys};
 pub use quantum_cipher::QuantumCipher;
 pub use cipher_choice::{CipherAlgorithm, UniversalCipher};
