[package]
name = "qssh"
version = "1.0.0"
edition = "2021"
authors = ["QuantumVerse Protocols"]
license = "MIT OR Apache-2.0"
description = "Quantum-Secure Shell - SSH replacement with post-quantum cryptography and QKD integration"
repository = "https://github.com/QuantumVerseProtocols/qssh"
readme = "README.md"

[workspace]

[dependencies]
# Async runtime
tokio = { version = "1.40", features = ["full"] }

# Post-quantum cryptography - Using Falcon instead of Kyber
pqcrypto = "0.17"
pqcrypto-traits = "0.3"
pqcrypto-sphincsplus = "0.5"
pqcrypto-falcon = "0.2"
pqcrypto-kyber = "0.4"
pqcrypto-dilithium = "0.5"

# Encryption
aes-gcm = "0.10"
rand = "0.8"
rand_chacha = "0.3"
sha3 = "0.10"
sha2 = "0.10"
hkdf = "0.12"
hmac = "0.12"
zeroize = { version = "1.6", features = ["zeroize_derive"] }

# Serialization
serde = { version = "1.0", features = ["derive"] }
serde_json = "1.0"
bincode = "1.3"
base64 = "0.22"
hex = "0.4"

# CLI
clap = { version = "4.5", features = ["derive"] }
rpassword = "7.3"
whoami = "1.5"
chrono = { version = "0.4", features = ["serde"] }

# Logging
log = "0.4"
env_logger = "0.11"

# Error handling
anyhow = "1.0"
thiserror = "1.0"

# SFTP dependencies
async-trait = "0.1"
byteorder = "1.5"

# Network
libp2p = { version = "0.54", optional = true }
reqwest = { version = "0.12", features = ["json", "native-tls"] }

# Compression
flate2 = "1.0"
zstd = "0.13"
lz4 = "1.24"

# QKD integration (disabled for now - path doesn't exist)
# qkd_client = { path = "../qkd_client", optional = true }
winterfell = { version = "0.12.0", optional = true }

# Terminal handling
termios = "0.3"
libc = "0.2"
atty = "0.2"

# Utilities
hostname = "0.4"
if-addrs = "0.12"

<<<<<<< HEAD
[features]
default = ["sftp"]
sftp = []
gssapi = []  # Experimental - contains placeholders
multiplex = []  # Incomplete
libp2p-transport = ["libp2p"]
qkd = ["winterfell"]  # qkd_client disabled until path exists

=======
>>>>>>> e4776cb9
[[bin]]
name = "qssh"
path = "src/bin/qssh.rs"

[[bin]]
name = "qsshd"
path = "src/bin/qsshd.rs"

[[bin]]
name = "qscp"
path = "src/bin/qscp.rs"

[[bin]]
name = "qssh-keygen"
path = "src/bin/qssh-keygen.rs"

[[bin]]
name = "qssh-passwd"
path = "src/bin/qssh-passwd.rs"

[[bin]]
name = "qssh-agent"
path = "src/bin/qssh-agent.rs"

[[bin]]
name = "qssh-add"
path = "src/bin/qssh-add.rs"

[dev-dependencies]
tokio-test = "0.4"
proptest = "1.4"
criterion = "0.5"
tempfile = "3.8"

<<<<<<< HEAD
# Features merged from duplicate section
=======
[features]
default = ["sftp"]
sftp = []
gssapi = []  # Experimental - contains placeholders
multiplex = []  # Incomplete
libp2p-transport = ["libp2p"]
qkd = ["winterfell"]  # qkd_client disabled until path exists
>>>>>>> e4776cb9
<|MERGE_RESOLUTION|>--- conflicted
+++ resolved
@@ -79,17 +79,6 @@
 hostname = "0.4"
 if-addrs = "0.12"
 
-<<<<<<< HEAD
-[features]
-default = ["sftp"]
-sftp = []
-gssapi = []  # Experimental - contains placeholders
-multiplex = []  # Incomplete
-libp2p-transport = ["libp2p"]
-qkd = ["winterfell"]  # qkd_client disabled until path exists
-
-=======
->>>>>>> e4776cb9
 [[bin]]
 name = "qssh"
 path = "src/bin/qssh.rs"
@@ -124,14 +113,10 @@
 criterion = "0.5"
 tempfile = "3.8"
 
-<<<<<<< HEAD
-# Features merged from duplicate section
-=======
 [features]
 default = ["sftp"]
 sftp = []
 gssapi = []  # Experimental - contains placeholders
 multiplex = []  # Incomplete
 libp2p-transport = ["libp2p"]
-qkd = ["winterfell"]  # qkd_client disabled until path exists
->>>>>>> e4776cb9
+qkd = ["winterfell"]  # qkd_client disabled until path exists